--- conflicted
+++ resolved
@@ -11,11 +11,7 @@
 setup(
     name='odin',
 
-<<<<<<< HEAD
-    version='0.9b1',
-=======
     version='0.10',
->>>>>>> 1d407b3a
 
     description='Data-structure definition/validation/traversal, mapping and serialisation toolkit for Python',
     long_description=long_description,
