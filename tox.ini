--- conflicted
+++ resolved
@@ -5,23 +5,15 @@
 deps=
     check-manifest
     coverage
-<<<<<<< HEAD
+    docutils
     pytest
     pytest-cov
     -rrequirements.txt
     -rrequirements-optional.txt
 commands=
-    py.test tests --cov=odin
-=======
-    docutils
-    nose
-    -rrequirements.txt
-    -rrequirements-optional.txt
-commands=
     check-manifest --ignore tox.ini,tests*,docs*,requirements*,.*
     python setup.py check -m -r -s -v
-    nosetests --all-modules --with-coverage --cover-package odin tests tests/contrib
->>>>>>> 8d20149b
+    py.test tests --cov=odin
 
 [testenv:pypy]
 deps=
