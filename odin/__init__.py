__authors__ = "Tim Savage"
__author_email__ = "tim@savage.company"
__copyright__ = "Copyright (C) 2014 Tim Savage"
<<<<<<< HEAD
__version__ = "0.9b1"
=======
__version__ = "0.10"
>>>>>>> 1d407b3a

from odin.fields import *  # noqa
from odin.fields.composite import *  # noqa
from odin.fields.virtual import *  # noqa
from odin.mapping import *  # noqa
from odin.resources import Resource  # noqa
from odin.adapters import ResourceAdapter  # noqa

# Disable logging if an explicit handler is not added
try:
    import logging
    logging.getLogger('odin').addHandler(logging.NullHandler())
except AttributeError:
    pass  # Fallback for python 2.6<|MERGE_RESOLUTION|>--- conflicted
+++ resolved
@@ -1,11 +1,7 @@
 __authors__ = "Tim Savage"
 __author_email__ = "tim@savage.company"
 __copyright__ = "Copyright (C) 2014 Tim Savage"
-<<<<<<< HEAD
-__version__ = "0.9b1"
-=======
 __version__ = "0.10"
->>>>>>> 1d407b3a
 
 from odin.fields import *  # noqa
 from odin.fields.composite import *  # noqa
