# -*- coding: utf-8 -*-
from __future__ import absolute_import

import copy
import datetime
import six
import uuid

from odin import exceptions, datetimeutil, registration
from odin.utils import value_in_choices, getmeta
from odin.validators import EMPTY_VALUES, MaxLengthValidator, MinValueValidator, MaxValueValidator, validate_url, \
    validate_ipv4_address, validate_ipv6_address, validate_ipv46_address, validate_email_address
from .base import BaseField

__all__ = (
    'BooleanField', 'StringField', 'UrlField', 'IntegerField', 'FloatField', 'DateField',
    'TimeField', 'NaiveTimeField', 'DateTimeField', 'NaiveDateTimeField', 'HttpDateTimeField', 'TimeStampField',
<<<<<<< HEAD
    'EmailField', 'IPv4Field', 'IPv6Field', 'IPv46Field',
    'DictField', 'ObjectField', 'ArrayField', 'TypedArrayField', 'TypedListField', 'TypedDictField', 'TypedObjectField',
    'NotProvided',
=======
    'EmailField', 'IPv4Field', 'IPv6Field', 'IPv46Field', 'UUIDField',
    'DictField', 'ObjectField', 'ArrayField', 'TypedArrayField', 'TypedListField', 'TypedDictField', 'TypedObjectField'
>>>>>>> 7e72288b
)


if six.PY3:
    long = int


class NotProvided:
    pass


# Backwards compatibility
NOT_PROVIDED = NotProvided


class Field(BaseField):
    """
    Base class for fields.
    """
    default_validators = []
    default_error_messages = {
        'invalid_choice': 'Value %r is not a valid choice.',
        'null': 'This field cannot be null.',
        'required': 'This field is required.',
    }
    data_type_name = None

    def __init__(self, verbose_name=None, verbose_name_plural=None, name=None, null=False, choices=None,
                 use_default_if_not_provided=False, default=NotProvided, help_text='', validators=None,
                 error_messages=None, is_attribute=False, doc_text='', key=False):
        """
        Initialisation of a Field.

        :param verbose_name: Display name of field.
        :param verbose_name_plural: Plural display name of field.
        :param name: Name of the serialised field.
        :param null: This value can be null/None.
        :param choices: Collection of valid choices for this field.
        :param use_default_if_not_provided: If a value is not provided during mapping, use the default value.
        :param default: Default value for this field.
        :param help_text: Deprecated; Help text to describe this field.
        :param validators: Additional validators, these should be a callable that takes a single value.
        :param error_messages: Dictionary that overrides error messages (or provides additional messages for custom
            validation).
        :param is_attribute: Special flag for codecs that support attributes on nodes (ie XML)
        :param doc_text: Documentation for the field, replaces help text
        :param key: Mark this field as a key field (used to generated a unique identifier).

        """
        super(Field, self).__init__(verbose_name, verbose_name_plural, name, doc_text or help_text)

        self.null, self.choices = null, choices
        self.default, self.use_default_if_not_provided = default, use_default_if_not_provided
        self.validators = self.default_validators + (validators or [])
        self.is_attribute = is_attribute
        self.key = key

        messages = {}
        for c in reversed(self.__class__.__mro__):
            messages.update(getattr(c, 'default_error_messages', {}))
        messages.update(error_messages or {})
        self.error_messages = messages

        self.resource = None

    def __deepcopy__(self, memodict):
        # We don't have to deepcopy very much here, since most things are not
        # intended to be altered after initial creation.
        obj = copy.copy(self)
        memodict[id(self)] = obj
        return obj

    def contribute_to_class(self, cls, name):
        self.set_attributes_from_name(name)
        self.resource = cls
        getmeta(cls).add_field(self)

    def to_python(self, value):
        """
        Converts the input value into the expected Python data type, raising
        odin.exceptions.ValidationError if the data can't be converted.
        Returns the converted value. Subclasses should override this.
        """
        raise NotImplementedError()

    def run_validators(self, value):
        if value in EMPTY_VALUES:
            return

        errors = []
        for v in self.validators:
            try:
                v(value)
            except registration.get_validation_error_list() as e:
                handler = registration.get_validation_error_handler(e)
                handler(e, self, errors)
        if errors:
            raise exceptions.ValidationError(errors)

    def validate(self, value):
        if self.choices and value not in EMPTY_VALUES and not value_in_choices(value, self.choices):
            msg = self.error_messages['invalid_choice'] % value
            raise exceptions.ValidationError(msg)

        if not self.null and value is None:
            raise exceptions.ValidationError(self.error_messages['null'])

    def clean(self, value):
        """
        Convert the value's type and run validation. Validation errors
        from to_python and validate are propagated. The correct value is
        returned if no error is raised.
        """
        if value is NotProvided:
            value = self.get_default() if self.use_default_if_not_provided else None
        value = self.to_python(value)
        self.validate(value)
        self.run_validators(value)
        return value

    def has_default(self):
        """
        Returns a boolean of whether this field has a default value.
        """
        return self.default is not NotProvided

    def get_default(self):
        """
        Returns the default value for this field.
        """
        if self.has_default():
            if callable(self.default):
                return self.default()
            return self.default
        return None

    def value_to_object(self, obj, data):
        """
        Assign a value to an object

        :param obj:
        :param data:

        """
        setattr(obj, self.attname, data)


class BooleanField(Field):
    default_error_messages = {
        'invalid': "'%s' value must be either True or False."
    }
    true_strings = ('t', 'true', 'y', 'yes', 'on', '1', '✓')
    false_strings = ('f', 'false', 'n', 'no', 'off', '0')
    data_type_name = "Boolean"

    def to_python(self, value):
        if value is None:
            return None
        if value in (True, False):
            # if value is 1 or 0 then it's equal to True or False, but we want
            # to return a true bool for semantic reasons.
            return bool(value)
        if isinstance(value, six.string_types):
            lvalue = value.lower()
            if lvalue in self.true_strings:
                return True
            if lvalue in self.false_strings:
                return False
        msg = self.error_messages['invalid'] % str(value)
        raise exceptions.ValidationError(msg)


class StringField(Field):
    """
    A string.

    StringField has two extra arguments:

    :py:attr:`StringField.empty`
        The string can be empty. This is similar to None but captures an empty string in addition to ``None``.
        The default state of this flag is ``False``.

    :py:attr:`StringField.max_length`
        The maximum length (in characters) of the field. The ``max_length`` value is enforced Odin’s validation.
    """
    data_type_name = "String"

    def __init__(self, max_length=None, empty=None, **options):
        super(StringField, self).__init__(**options)
        self.max_length = max_length

        # Mirror null is not explicitly defined
        if empty is None:
            empty = options.get('null', False)
        self.empty = empty

        if max_length is not None:
            self.validators.append(MaxLengthValidator(max_length))

    def to_python(self, value):
        if value is None or isinstance(value, six.string_types):
            return value
        return str(value)

    def validate(self, value):
        if not self.empty and value == '':
            raise exceptions.ValidationError(self.error_messages['null'])

        super(StringField, self).validate(value)


class UrlField(StringField):
    data_type_name = "URL"

    def __init__(self, **options):
        options.setdefault('validators', []).append(validate_url)
        super(UrlField, self).__init__(**options)


class ScalarField(Field):
    scalar_type = int

    def __init__(self, min_value=None, max_value=None, **options):
        super(ScalarField, self).__init__(**options)
        self.min_value = min_value
        if min_value is not None:
            self.validators.append(MinValueValidator(min_value))
        self.max_value = max_value
        if max_value is not None:
            self.validators.append(MaxValueValidator(max_value))

    def to_python(self, value):
        if value in EMPTY_VALUES:
            return
        try:
            return self.scalar_type(value)
        except (TypeError, ValueError):
            msg = self.error_messages['invalid'] % value
            raise exceptions.ValidationError(msg)


class IntegerField(ScalarField):
    default_error_messages = {
        'invalid': "'%s' value must be a integer.",
    }
    data_type_name = "Integer"


class FloatField(ScalarField):
    default_error_messages = {
        'invalid': "'%s' value must be a float.",
    }
    data_type_name = "Float"
    scalar_type = float


class _IsoFormatMixin(BaseField):
    def as_string(self, value):
        """
        Generate a string representation of a field.

        :param value:
        :rtype: str

        """
        if value:
            return value.isoformat()


class DateField(_IsoFormatMixin, Field):
    """
    Field that handles date values encoded as a string.

    The format of the string is that defined by ISO-8601.

    """
    default_error_messages = {
        'invalid': "Not a valid date string.",
    }
    data_type_name = "ISO-8601 Date"

    def to_python(self, value):
        if value in EMPTY_VALUES:
            return
        if isinstance(value, datetime.datetime):
            return value.date()
        if isinstance(value, datetime.date):
            return value
        try:
            return datetimeutil.parse_iso_date_string(value)
        except ValueError:
            pass
        msg = self.error_messages['invalid']
        raise exceptions.ValidationError(msg)


class TimeField(_IsoFormatMixin, Field):
    """
    Field that handles time values encoded as a string.

    The format of the string is that defined by ISO-8601.

    Use the ``assume_local`` flag to customise how naive (datetime values with
    no timezone) are handled and also how dates are decoded. If
    ``assume_local`` is True naive dates are assumed to represent the current
    system timezone.

    """
    default_error_messages = {
        'invalid': "Not a valid time string.",
    }
    data_type_name = "ISO-8601 Time"

    def __init__(self, assume_local=False, **options):
        super(TimeField, self).__init__(**options)
        self.assume_local = assume_local

    def to_python(self, value):
        if value in EMPTY_VALUES:
            return
        if isinstance(value, datetime.time):
            return value
        default_timezone = datetimeutil.local if self.assume_local else datetimeutil.utc
        try:
            return datetimeutil.parse_iso_time_string(value, default_timezone)
        except ValueError:
            pass
        msg = self.error_messages['invalid']
        raise exceptions.ValidationError(msg)


class NaiveTimeField(_IsoFormatMixin, Field):
    """
    Field that handles time values encoded as a string.

    The format of the string is that defined by ISO-8601.

    The naive time field differs from :py:`~TimeField` in the handling of the
    timezone, a timezone will not be applied if one is not specified.

    Use the ``ignore_timezone`` flag to have any timezone information ignored
    when decoding the time field.

    """
    default_error_messages = {
        'invalid': "Not a valid time string.",
    }
    data_type_name = "Naive ISO-8601 Time"

    def __init__(self, ignore_timezone=False, **options):
        super(NaiveTimeField, self).__init__(**options)
        self.ignore_timezone = ignore_timezone

    def to_python(self, value):
        if value in EMPTY_VALUES:
            return
        if isinstance(value, datetime.time):
            if value.tzinfo and self.ignore_timezone:
                return value.replace(tzinfo=None)
            return value
        default_timezone = datetimeutil.IgnoreTimezone if self.ignore_timezone else None
        try:
            return datetimeutil.parse_iso_time_string(value, default_timezone)
        except ValueError:
            pass
        msg = self.error_messages['invalid']
        raise exceptions.ValidationError(msg)

    def prepare(self, value):
        """
        Prepare for serialisation

        :param value:
        :return:

        """
        if value is not None:
            if self.ignore_timezone and value.tzinfo is not None:
                # Strip the timezone
                value = value.replace(tzinfo=None)
        return value


class DateTimeField(_IsoFormatMixin, Field):
    """
    Field that handles datetime values encoded as a string.

    The format of the string is that defined by ISO-8601.

    Use the ``assume_local`` flag to customise how naive (datetime values
    with no timezone) are handled and also how dates are decoded. If
    ``assume_local`` is True naive dates are assumed to represent the current
    system timezone.

    """
    default_error_messages = {
        'invalid': "Not a valid datetime string.",
    }
    data_type_name = "ISO-8601 DateTime"

    def __init__(self, assume_local=False, **options):
        super(DateTimeField, self).__init__(**options)
        self.assume_local = assume_local

    def to_python(self, value):
        if value in EMPTY_VALUES:
            return
        if isinstance(value, datetime.datetime):
            return value
        default_timezone = datetimeutil.local if self.assume_local else datetimeutil.utc
        try:
            return datetimeutil.parse_iso_datetime_string(value, default_timezone)
        except ValueError:
            pass
        msg = self.error_messages['invalid']
        raise exceptions.ValidationError(msg)


class NaiveDateTimeField(_IsoFormatMixin, Field):
    """
    Field that handles datetime values encoded as a string.

    The format of the string is that defined by ISO-8601.

    The naive time field differs from :py:`~DateTimeField` in the handling of the
    timezone, a timezone will not be applied if one is not specified.

    Use the ``ignore_timezone`` flag to have any timezone information ignored
    when decoding the time field.

    """
    default_error_messages = {
        'invalid': "Not a valid datetime string.",
    }
    data_type_name = "Naive ISO-8601 DateTime"

    def __init__(self, ignore_timezone=False, **options):
        super(NaiveDateTimeField, self).__init__(**options)
        self.ignore_timezone = ignore_timezone

    def to_python(self, value):
        if value in EMPTY_VALUES:
            return
        if isinstance(value, datetime.datetime):
            if value.tzinfo and self.ignore_timezone:
                return value.replace(tzinfo=None)
            return value
        default_timezone = datetimeutil.IgnoreTimezone if self.ignore_timezone else None
        try:
            return datetimeutil.parse_iso_datetime_string(value, default_timezone)
        except ValueError:
            pass
        msg = self.error_messages['invalid']
        raise exceptions.ValidationError(msg)

    def prepare(self, value):
        """
        Prepare for serialisation

        :param value:
        :return:

        """
        if value is not None:
            if self.ignore_timezone and value.tzinfo is not None:
                # Strip the timezone
                value = value.replace(tzinfo=None)
        return value


class HttpDateTimeField(Field):
    """
    Field that handles datetime values encoded as a string.

    The format of the string is that defined by ISO-1123.

    """
    default_error_messages = {
        'invalid': "Not a valid HTTP datetime string.",
    }
    data_type_name = "ISO-1123 DateTime"

    def to_python(self, value):
        if value in EMPTY_VALUES:
            return
        if isinstance(value, datetime.datetime):
            return value
        try:
            return datetimeutil.parse_http_datetime_string(value)
        except ValueError:
            pass
        msg = self.error_messages['invalid']
        raise exceptions.ValidationError(msg)

    def as_string(self, value):
        """
        Generate a string representation of a field.

        :param value:
        :rtype: str

        """
        if value is not None:
            return datetimeutil.to_http_datetime_string(value)


class TimeStampField(Field):
    """
    Field that handles datetime values encoding as the number of seconds since the UNIX epoch.

    A UNIX timestamp should always be calculated relative to UTC.

    """
    default_error_messages = {
        'invalid': "Not a valid UNIX timestamp.",
    }
    data_type_name = "Integer"

    def to_python(self, value):
        if value in EMPTY_VALUES:
            return
        if isinstance(value, datetime.datetime):
            return value
        try:
            return datetime.datetime.fromtimestamp(long(value), tz=datetimeutil.utc)
        except ValueError:
            pass
        msg = self.error_messages['invalid']
        raise exceptions.ValidationError(msg)

    def prepare(self, value):
        if value in EMPTY_VALUES:
            return
        if isinstance(value, six.integer_types):
            return long(value)
        if isinstance(value, datetime.datetime):
            return datetimeutil.to_timestamp(value)


class DictField(Field):
    default_error_messages = {
        'invalid': "Must be a dict.",
    }
    data_type_name = "Dict"

    def __init__(self, **options):
        options.setdefault("default", dict)
        super(DictField, self).__init__(**options)

    def to_python(self, value):
        if value is None:
            return value
        try:
            val = dict(value)
            return val
        except (TypeError, ValueError):
            msg = self.error_messages['invalid']
            raise exceptions.ValidationError(msg)

ObjectField = DictField


class ListField(Field):
    default_error_messages = {
        'invalid': "Must be an array.",
    }
    data_type_name = "List"

    def __init__(self, **options):
        options.setdefault("default", list)
        super(ListField, self).__init__(**options)

    def to_python(self, value):
        if value is None:
            return value
        if isinstance(value, (list, tuple)):
            return value
        msg = self.error_messages['invalid']
        raise exceptions.ValidationError(msg)

ArrayField = ListField


class TypedListField(ListField):
    @staticmethod
    def data_type_name(instance):
        type_name = instance.field.data_type_name
        if callable(type_name):
            type_name = type_name(instance.field)
        return "List<{0}>".format(type_name)

    def __init__(self, field, **options):
        self.field = field
        super(TypedListField, self).__init__(**options)

    def to_python(self, value):
        value = super(TypedListField, self).to_python(value)
        if not value:
            return value

        value_list = []
        errors = {}
        for idx, item in enumerate(value):
            try:
                value_list.append(self.field.to_python(item))
            except exceptions.ValidationError as ve:
                errors[idx] = ve.error_messages

        if errors:
            raise exceptions.ValidationError(errors)

        return value_list

    def prepare(self, value):
        if isinstance(value, (tuple, list)):
            prepare = self.field.prepare
            return [prepare(i) for i in value]
        return value


TypedArrayField = TypedListField


class TypedDictField(DictField):
    """
    Dict field with both key and value fixed to a specific types. By default the key field is assumed to be a string.

    Usage::

        # Dict with key and value fields as string.
        TypedDictField(key_field=StringField(), value_field=StringField())

    """
    @staticmethod
    def data_type_name(instance):
        key_type_name = instance.key_field.data_type_name
        if callable(key_type_name):
            key_type_name = key_type_name(instance.key_field)

        value_type_name = instance.value_field.data_type_name
        if callable(value_type_name):
            value_type_name = value_type_name(instance.value_field)

        return "Dict<{0}, {1}>".format(key_type_name, value_type_name)

    def __init__(self, value_field, key_field=StringField(), **options):
        self.key_field = key_field
        self.value_field = value_field
        super(TypedDictField, self).__init__(**options)

    def to_python(self, value):
        value = super(TypedDictField, self).to_python(value)
        if not value:
            return value

        value_dict = {}
        key_errors = []
        value_errors = {}
        for key, value in value.items():
            try:
                key = self.key_field.to_python(key)
            except exceptions.ValidationError as ve:
                key_errors += ve.error_messages

            # If we have key errors no point checking values any more.
            if key_errors:
                continue

            try:
                value_dict[key] = self.value_field.to_python(value)
            except exceptions.ValidationError as ve:
                value_errors[key] = ve.error_messages

        if key_errors:
            raise exceptions.ValidationError(key_errors)
        if value_errors:
            raise exceptions.ValidationError(value_errors)

        return value_dict

    def validate(self, value):
        super(TypedDictField, self).validate(value)

        if value in EMPTY_VALUES:
            return

        key_errors = []
        value_errors = {}
        for key, value in value.items():
            try:
                self.key_field.validate(key)
            except exceptions.ValidationError as ve:
                key_errors += ve.error_messages

            # If we have key errors no point checking values any more.
            if key_errors:
                continue

            try:
                self.value_field.validate(value)
            except exceptions.ValidationError as ve:
                value_errors[key] = ve.error_messages

        if key_errors:
            raise exceptions.ValidationError(key_errors)
        if value_errors:
            raise exceptions.ValidationError(value_errors)

    def run_validators(self, value):
        super(TypedDictField, self).run_validators(value)

        if value in EMPTY_VALUES:
            return

        key_errors = []
        value_errors = {}
        for key, value in value.items():
            try:
                key = self.key_field.run_validators(key)
            except exceptions.ValidationError as ve:
                key_errors += ve.error_messages

            # If we have key errors no point checking values any more.
            if key_errors:
                continue

            try:
                self.value_field.run_validators(value)
            except exceptions.ValidationError as ve:
                value_errors[key] = ve.error_messages

        if key_errors:
            raise exceptions.ValidationError(key_errors)
        if value_errors:
            raise exceptions.ValidationError(value_errors)

TypedObjectField = TypedDictField


class EmailField(StringField):
    """
    An Email address.

    Validates that a string represents a valid Email address.

    """
    data_type_name = "Email"

    def __init__(self, **options):
        options.setdefault('validators', []).append(validate_email_address)
        super(EmailField, self).__init__(**options)


class IPv4Field(StringField):
    """
    An IPv4 address.

    Validates that a string represents a valid IPv4 address format.

    """
    data_type_name = "IPv4"

    def __init__(self, **options):
        options.setdefault('validators', []).append(validate_ipv4_address)
        super(IPv4Field, self).__init__(**options)


class IPv6Field(StringField):
    """
    An IPv6 address.

    Validates that a string represents a valid IPv6 address format.

    """
    data_type_name = "IPv6"

    def __init__(self, **options):
        options.setdefault('validators', []).append(validate_ipv6_address)
        super(IPv6Field, self).__init__(**options)


class IPv46Field(StringField):
    """
    An IPv4 or IPv6 address.

    Validates that a string represents a valid IPv4 or IPv6 address format.

    """
    data_type_name = "IPv46"

    def __init__(self, **options):
        options.setdefault('validators', []).append(validate_ipv46_address)
        super(IPv46Field, self).__init__(**options)


class UUIDField(Field):
    """
    An universally unique identifier.

    Validates that the string represents a universally unique identifier.
    """
    data_type_name = "UUID"

    def __init__(self, **options):
        super(UUIDField, self).__init__(**options)

    def to_python(self, value):
        if isinstance(value, uuid.UUID):
            return value
        elif isinstance(value, six.binary_type):
            if len(value) == 16:
                return uuid.UUID(bytes=value)
            try:
                value = value.decode('utf-8')
            except UnicodeDecodeError as e:
                raise exceptions.ValidationError(e.args[0], code='invalid')
        elif isinstance(value, six.integer_types):
            try:
                return uuid.UUID(int=value)
            except ValueError as e:
                raise exceptions.ValidationError(e.args[0], code='invalid')
        elif isinstance(value, (tuple, list)):
            try:
                return uuid.UUID(fields=value)
            except ValueError as e:
                raise exceptions.ValidationError(e.args[0], code='invalid')
        elif not isinstance(value, six.text_type):
            value = six.text_type(value)

        try:
            return uuid.UUID(value)
        except ValueError as e:
            raise exceptions.ValidationError(e.args[0], code='invalid')<|MERGE_RESOLUTION|>--- conflicted
+++ resolved
@@ -15,14 +15,9 @@
 __all__ = (
     'BooleanField', 'StringField', 'UrlField', 'IntegerField', 'FloatField', 'DateField',
     'TimeField', 'NaiveTimeField', 'DateTimeField', 'NaiveDateTimeField', 'HttpDateTimeField', 'TimeStampField',
-<<<<<<< HEAD
-    'EmailField', 'IPv4Field', 'IPv6Field', 'IPv46Field',
+    'EmailField', 'IPv4Field', 'IPv6Field', 'IPv46Field', 'UUIDField',
     'DictField', 'ObjectField', 'ArrayField', 'TypedArrayField', 'TypedListField', 'TypedDictField', 'TypedObjectField',
     'NotProvided',
-=======
-    'EmailField', 'IPv4Field', 'IPv6Field', 'IPv46Field', 'UUIDField',
-    'DictField', 'ObjectField', 'ArrayField', 'TypedArrayField', 'TypedListField', 'TypedDictField', 'TypedObjectField'
->>>>>>> 7e72288b
 )
 
 
@@ -582,6 +577,7 @@
             msg = self.error_messages['invalid']
             raise exceptions.ValidationError(msg)
 
+
 ObjectField = DictField
 
 
@@ -602,6 +598,7 @@
             return value
         msg = self.error_messages['invalid']
         raise exceptions.ValidationError(msg)
+
 
 ArrayField = ListField
 
@@ -759,6 +756,7 @@
         if value_errors:
             raise exceptions.ValidationError(value_errors)
 
+
 TypedObjectField = TypedDictField
 
 
@@ -832,23 +830,28 @@
     def to_python(self, value):
         if isinstance(value, uuid.UUID):
             return value
+
         elif isinstance(value, six.binary_type):
             if len(value) == 16:
                 return uuid.UUID(bytes=value)
+
             try:
                 value = value.decode('utf-8')
             except UnicodeDecodeError as e:
                 raise exceptions.ValidationError(e.args[0], code='invalid')
+
         elif isinstance(value, six.integer_types):
             try:
                 return uuid.UUID(int=value)
             except ValueError as e:
                 raise exceptions.ValidationError(e.args[0], code='invalid')
+
         elif isinstance(value, (tuple, list)):
             try:
                 return uuid.UUID(fields=value)
             except ValueError as e:
                 raise exceptions.ValidationError(e.args[0], code='invalid')
+
         elif not isinstance(value, six.text_type):
             value = six.text_type(value)
 
