# -*- coding: utf-8 -*-
import collections
import six
from odin import registration
from odin.resources import Resource
from odin.fields.composite import ListOf, DictAs
from odin.exceptions import MappingSetupError, MappingExecutionError
from odin.mapping.helpers import MapListOf, MapDictAs, NoOpMapper
from odin.utils import cached_property, ResourceIter

__all__ = ('Mapping', 'map_field', 'map_list_field', 'assign_field', 'define')


force_tuple = lambda x: x if isinstance(x, (list, tuple)) else (x,)
EMPTY_LIST = tuple()


def define(from_field, action=None, to_field=None, to_list=False, bind=False, skip_if_none=False):
    """Helper method for defining a mapping.

    :param from_field: Source field to map from.
    :param action: Action to perform during mapping.
    :param to_field: Destination field to map to; if not specified the from_field
    :param to_list: Assume the result is a list (rather than a multi value tuple).
    :param bind: During the mapping operation the first parameter should be the mapping instance.
    :param skip_if_none: If the from field is :const:`None` do not include the field (this allows the destination
        object to define it's own defaults etc)
    :return: A mapping definition.
    """
    return from_field, action, to_field or from_field, to_list, bind, skip_if_none


class FieldResolverBase(object):
    """Base class for field resolver objects"""
    def __init__(self, obj):
        self.obj = obj

    @cached_property
    def from_field_dict(self):
        """Property accessor for the attribute dict"""
        return self.get_from_field_dict()

    def get_from_field_dict(self):
        """ Return a field map of source fields consisting of an attribute and a Field object (if one is used).

        For resource objects the field object would be an Odin resource field, for Django models a model field etc. If
        you are building a generic object mapper the field object can be :const:`None`.

        The field object is used to determine certain automatic mapping operations (ie Lists of Odin resources to other
        Odin resources).

        :return: Dictionary
        """
        return self.get_field_dict()

    @cached_property
    def to_field_dict(self):
        """Property accessor for the attribute dict"""
        return self.get_to_field_dict()

    def get_to_field_dict(self):
        """ Return a field map consisting of an attribute and a Field object (if one is used).

        For resource objects the field object would be an Odin resource field, for Django models a model field etc. If
        you are building a generic object mapper the field object can be :const:`None`.

        The field object is used to determine certain automatic mapping operations (ie Lists of Odin resources to other
        Odin resources).

        :return: Dictionary
        """
        return self.get_field_dict()

    def get_field_dict(self):
        """ Return a field map consisting of an attribute and a Field object (if one is used).

        For resource objects the field object would be an Odin resource field, for Django models a model field etc. If
        you are building a generic object mapper the field object can be :const:`None`.

        The field object is used to determine certain automatic mapping operations (ie Lists of Odin resources to other
        Odin resources).

        :return: Dictionary
        """
        raise NotImplementedError()


class ResourceFieldResolver(FieldResolverBase):
    """Field resolver for Odin resource objects."""
    def get_field_dict(self):
        """Return a dictionary of fields along with their names."""
        return self.obj._meta.field_map

registration.register_field_resolver(ResourceFieldResolver, Resource)


def _generate_auto_mapping(name, from_fields, to_fields):
    """
    Generate the auto mapping between two fields.
    """
    from_field = from_fields[name]
    to_field = to_fields[name]
    name = force_tuple(name)

    # Handle ListOf fields
    if isinstance(from_field, ListOf) and isinstance(to_field, ListOf):
        try:
            mapping = registration.get_mapping(from_field.of, to_field.of)
            return define(name, MapListOf(mapping), name, to_list=True, bind=True)
        except KeyError:
            # If both items are from and to fields refer to the same object automatically use a mapper that just
            # produces a clone.
            if from_field.of is to_field.of:
                return define(name, MapListOf(NoOpMapper), name, to_list=True, bind=True)

    # Handle DictAs fields
    elif isinstance(from_field, DictAs) and isinstance(to_field, DictAs):
        try:
            mapping = registration.get_mapping(from_field.of, to_field.of)
            return define(name, MapDictAs(mapping), name, bind=True)
        except KeyError:
            # If both items are from and to fields refer to the same object automatically use a mapper that just
            # produces a clone.
            if from_field.of is to_field.of:
                return define(name, MapDictAs(NoOpMapper), name, bind=True)

    return define(name, None, name)


class MappingMeta(type):
    """
    Meta-class for all Mappings
    """
    def __new__(cls, name, bases, attrs):
        super_new = super(MappingMeta, cls).__new__

        # attrs will never be empty for classes declared in the standard way
        # (ie. with the `class` keyword). This is quite robust.
        if name == 'NewBase' and attrs == {}:
            return super_new(cls, name, bases, attrs)

        parents = [b for b in bases if isinstance(b, MappingMeta) and not (b.__name__ == 'NewBase'
                                                                           and b.__mro__ == (b, MappingBase, object))]
        if not parents:
            # If this isn't a subclass of Mapping, don't do anything special.
            return super_new(cls, name, bases, attrs)

        # Backward compatibility from_resource -> from_obj
        from_obj = attrs.setdefault('from_obj', attrs.get('from_resource'))
        if from_obj is None:
            raise MappingSetupError('`from_obj` is not defined.')
        to_obj = attrs.setdefault('to_obj', attrs.get('to_resource'))
        if to_obj is None:
            raise MappingSetupError('`to_obj` is not defined.')

        # Check if we have already created this mapping
        try:
            return registration.get_mapping(from_obj, to_obj)
        except KeyError:
            pass  # Not registered

        # Get field resolver objects
        try:
            from_fields = registration.get_field_resolver(from_obj).from_field_dict
        except KeyError:
            raise MappingSetupError('`from_obj` %r does not have an attribute resolver defined.' % from_obj)
        try:
            to_fields = registration.get_field_resolver(to_obj).to_field_dict
        except KeyError:
            raise MappingSetupError('`to_obj` %r does not have an attribute resolver defined.' % to_obj)

        def attr_mapping_to_mapping_rule(m, def_type, ref):
            """ Parse, validate and normalise defined mapping rules so rules can be executed without having to perform
            checks during a mapping operation."""
            to_list = False
            bind = False
            skip_if_none = False
            is_assignment = False
            try:
                map_from, action, map_to, to_list, bind, skip_if_none = m
            except ValueError:
                try:
                    map_from, action, map_to = m
                except ValueError:
                    raise MappingSetupError('Bad mapping definition `%s` in %s `%s`.' % (m, def_type, ref))

            if map_from is None:
                is_assignment = True

            if not is_assignment:
                map_from = force_tuple(map_from)
                for f in map_from:
                    if f not in from_fields:
                        raise MappingSetupError('Field `%s` of %s `%s` not found on from object. ' % (f, def_type, ref))

            if isinstance(action, six.string_types):
                if action not in attrs:
                    raise MappingSetupError('Action named %s defined in %s `%s` was not defined on mapping object.' % (
                        action, def_type, ref))
                if not callable(attrs[action]):
                    raise MappingSetupError('Action named %s defined in %s `%s` is not callable.' % (
                        action, def_type, ref))
            elif action is not None and not callable(action):
                raise MappingSetupError('Action on %s `%s` is not callable.' % (def_type, ref))
            elif action is None and is_assignment:
                raise MappingSetupError('No action supplied for `%s` in `%s`.' % (def_type, ref))

            map_to = force_tuple(map_to)
            if to_list and len(map_to) != 1:
                raise MappingSetupError('The %s `%s` specifies a to_list mapping, these can only be applied to a '
                                        'single target field.' % (def_type, m))
            for f in map_to:
                if f not in to_fields:
                    raise MappingSetupError('Field `%s` of %s `%s` not found on to object. ' % (f, def_type, ref))

            return map_from, action, map_to, to_list, bind, skip_if_none

        # Determine what fields need to have mappings generated
        exclude_fields = attrs.get('exclude_fields') or tuple()
        unmapped_fields = [attname for attname in from_fields if attname not in exclude_fields]

        def remove_from_unmapped_fields(rule):
            # Remove any fields that are handled by a mapping rule from unmapped_fields list.
            map_to = rule[2]
            if len(map_to) == 1 and map_to[0] in unmapped_fields:
                unmapped_fields.remove(map_to[0])

        # Generate mapping rules.
        mapping_rules = []

        # Check that from_obj is a sub_class (or same class) as any `parent.from_obj`. This is important for mapping
        # sub class lists and resolving mappings.
        base_parents = [p for p in parents if hasattr(p, '_subs')]
        for p in base_parents:
            if not issubclass(from_obj, p.from_obj):
                raise MappingSetupError('`from_obj` must be a subclass of `parent.from_obj`')
            if not issubclass(to_obj, p.to_obj):
                raise MappingSetupError('`to_obj` must be a subclass of `parent.to_obj`')

            # Copy mapping rules
            for mapping_rule in p._mapping_rules:
                mapping_rules.append(mapping_rule)
                remove_from_unmapped_fields(mapping_rule)

        # Add basic mappings
        for idx, mapping in enumerate(attrs.pop('mappings', [])):
            mapping_rule = attr_mapping_to_mapping_rule(mapping, 'basic mapping', idx)
            mapping_rules.append(mapping_rule)
            remove_from_unmapped_fields(mapping_rule)

        # Add custom mappings
        for attr in attrs.values():
            # Methods with a _mapping attribute have been decorated by either `map_field` or `map_list_field`
            # decorators.
            if hasattr(attr, '_mapping'):
                mapping_rule = attr_mapping_to_mapping_rule(getattr(attr, '_mapping'), 'custom mapping', attr)
                mapping_rules.append(mapping_rule)
                remove_from_unmapped_fields(mapping_rule)
                # Remove mapping
                delattr(attr, '_mapping')

        # Add auto mapped fields that are yet to be mapped.
        for field in unmapped_fields:
            if field in to_fields:
                mapping_rules.append(_generate_auto_mapping(field, from_fields, to_fields))

        # Update attributes
        attrs['_mapping_rules'] = mapping_rules
        attrs['_subs'] = {}

        registration.register_mapping(super_new(cls, name, bases, attrs))
        mapper = registration.get_mapping(from_obj, to_obj)

        # Register mapping with parents mapping objects as a sub class.
        for parent in base_parents:
            parent._subs[from_obj] = mapper

        return mapper


class MappingResult(object):
    """
    Iterator used to return a sequence from a mapping operation (used by ``Mapping.apply``).
    """
    def __init__(self, sequence, mapping, context=None, *mapping_options):
        self.sequence = sequence
        self.mapping = mapping
        self.context = context or {}
        self.context.setdefault('_loop_idx', [])
        self.mapping_options = mapping_options

    def __iter__(self):
        self.context['_loop_idx'].append(0)
        for item in self.sequence:
            yield self.mapping.apply(item, self.context, *self.mapping_options)
            self.context['_loop_idx'][0] += 1
        self.context['_loop_idx'].pop()


class MappingBase(object):
    from_obj = None
    to_obj = None

    # Pending deprecation, move to from_obj and to_obj terminology
    from_resource = None
    to_resource = None

    @classmethod
    def apply(cls, source_obj, context=None, allow_subclass=False):
        """
        Apply conversion either a single resource or a list of resources using the mapping defined by this class.

        If a list of resources is supplied an iterable is returned.

        :param source_obj: The source resource, this must be an instance of :py:attr:`Mapping.from_obj`.
        :param context: An optional context value, this can be any value you want to aid in mapping
        """
        context = context or {}
        context.setdefault('_loop_idx', [])

<<<<<<< HEAD
        if isinstance(source_obj, (list, tuple, ResourceIter)):
            def result_iter(sources):
                context['_loop_idx'].append(0)
                for s in sources:
                    yield cls.apply(s, context)
                    context['_loop_idx'][0] += 1
                context['_loop_idx'].pop()
            return result_iter(source_obj)
=======
        if isinstance(source_obj, (list, tuple)) or hasattr(source_obj, '__iter__'):
            return MappingResult(source_obj, cls, context, allow_subclass)
>>>>>>> 17393e3b
        elif source_obj.__class__ is cls.from_obj:
            return cls(source_obj, context).convert()
        else:
            # Sub class lookup required
            sub_mapping = cls._subs.get(source_obj.__class__)
            if sub_mapping:
                return sub_mapping(source_obj, context).convert()
            if allow_subclass:
                if allow_subclass and isinstance(source_obj, cls.from_obj):
                    return cls(source_obj, context, True).convert()

                raise TypeError('`source_resource` parameter must be an instance (or subclass instance) of %s' %
                                cls.from_obj)

            raise TypeError('`source_resource` parameter must be an instance of %s' % cls.from_obj)

    def __init__(self, source_obj, context=None, allow_subclass=False):
        """
        Initialise instance of mapping.

        :param source_obj: The source resource, this must be an instance of :py:attr:`Mapping.from_obj`.
        :param context: An optional context value, this can be any value you want to aid in mapping
        """
        if allow_subclass:
            if not isinstance(source_obj, self.from_obj):
                raise TypeError('`source_resource` parameter must be an instance of subclass of %s' % self.from_obj)
        else:
            if source_obj.__class__ is not self.from_obj:
                raise TypeError('`source_resource` parameter must be an instance of %s' % self.from_obj)
        self.source = source_obj
        self.context = context or {}

    @property
    def loop_idx(self):
        """
        Index within a loop of this mapping (note loop might be for a parent object)
        :returns: Index within the loop; or `None` if we are not currently in a loop.
        """
        loops = self.context.setdefault('_loop_idx', [])
        return loops[0] if loops else None

    @property
    def loop_level(self):
        """
        How many layers of loops are we in?
        """
        return len(self.context.setdefault('_loop_idx', []))

    @property
    def in_loop(self):
        """
        Is this mapping currently in a loop?
        """
        return bool(self.context.setdefault('_loop_idx', []))

    def _apply_rule(self, mapping_rule):
        # Unpack mapping definition and fetch from values
        from_fields, action, to_fields, to_list, bind, skip_if_none = mapping_rule

        # This is an assignment rather than a mapping
        if from_fields is None:
            from_values = EMPTY_LIST
        else:
            from_values = tuple(getattr(self.source, f) for f in from_fields)

        if action is None:
            to_values = from_values
        else:
            if isinstance(action, six.string_types):
                action = getattr(self, action)

            try:
                if bind:
                    to_values = action(self, *from_values)
                else:
                    to_values = action(*from_values)
            except TypeError as ex:
                raise MappingExecutionError('%s applying rule %s' % (ex, mapping_rule))

        if to_list:
            if isinstance(to_values, collections.Iterable):
                to_values = (list(to_values),)
        else:
            to_values = force_tuple(to_values)

        if len(to_fields) != len(to_values):
            raise MappingExecutionError('Rule expects %s fields (%s received) applying rule %s' % (
                len(to_fields), len(to_values), mapping_rule))

        if skip_if_none:
            return {f: to_values[i] for i, f in enumerate(to_fields) if to_values[i] is not None}
        else:
            return {f: to_values[i] for i, f in enumerate(to_fields)}

    def create_object(self, **field_values):
        """
        Create an instance of target object, this method can be customise to handle custom object initialisation.

        :param field_values: Dictionary of values for creating the target object.

        """
        return self.to_obj(**field_values)

    def convert(self, **field_values):
        """
        Convert the provided source into a destination object.

        :param field_values: Initial field values (or fields not provided by source object);

        """
        assert hasattr(self, '_mapping_rules')

        values = field_values

        for mapping_rule in self._mapping_rules:
            values.update(self._apply_rule(mapping_rule))

        return self.create_object(**values)

    def update(self, destination_obj):
        """
        Update an existing object with fields from the provided source object.

        :param destination_obj: The existing destination object.

        """
        assert hasattr(self, '_mapping_rules')

        for mapping_rule in self._mapping_rules:
            for name, value in self._apply_rule(mapping_rule).items():
                setattr(destination_obj, name, value)

        return destination_obj

    def diff(self, destination_obj):
        """
        Return all fields that are different.

        :note: a full mapping operation is performed during the diffing process.

        :param destination_obj: The existing destination object.
        :return: set of fields that vary.

        """
        assert hasattr(self, '_mapping_rules')

        diff_fields = set()
        for mapping_rule in self._mapping_rules:
            for name, value in self._apply_rule(mapping_rule).items():
                if value != getattr(destination_obj, name):
                    diff_fields.add(name)
        return diff_fields


class Mapping(six.with_metaclass(MappingMeta, MappingBase)):
    """
    Definition of a mapping between two Objects.
    """
    exclude_fields = []
    mappings = []


def map_field(func=None, from_field=None, to_field=None, to_list=False):
    """
    Field decorator for custom mappings.

    :param from_field: Name of the field to map from; default is to use the function name.
    :param to_field: Name of the field to map to; default is to use the function name.
    :param to_list: The result is a list (rather than a multi value tuple).
    """
    def inner(func):
        func._mapping = define(
            from_field or func.__name__,
            func.__name__,
            to_field or func.__name__,
            to_list
        )
        return func

    return inner(func) if func else inner


def map_list_field(*args, **kwargs):
    """
    Field decorator for custom mappings that return a single list.

    This mapper also allows for returning an iterator or generator that will be converted into a list during the
    mapping operation.

    Parameters are identical to the :py:meth:`map_field` method except ``to_list`` which is forced to be True.
    """
    kwargs['to_list'] = True
    return map_field(*args, **kwargs)


def assign_field(func=None, to_field=None, to_list=False):
    """
    Field decorator for assigning a value to destination field without requiring a corresponding source field.

    Allows for the mapping to calculate a value based on the context or other information. Useful when a destination
    objects defaulting mechanism is not able to calculate a default that either applies or is suitable.

    :param to_field: Name of the field to assign value to; default is to use the function name.
    :param to_list: The result is a list (rather than a multi value tuple).
    """
    def inner(func):
        func._mapping = define(
            None,
            func.__name__,
            to_field or func.__name__,
            to_list
        )
        return func

    return inner(func) if func else inner


def mapping_factory(from_obj, to_obj, base_mapping=Mapping, generate_reverse=True):
    """
    Factory method for generating simple mappings between objects.

    A common use-case for this method is in generating mappings in baldr's ``model_resource_factory`` method that
    auto-generates resources from Django models.

    :param from_obj: Object to map from.
    :param to_obj: Object to map to.
    :param base_mapping: Base mapping class; default is ``odin.Mapping``.
    :param generate_reverse: Generate the reverse of the mapping ie swap from_obj and to_obj.
    :return: if generate_reverse is True a tuple(forward_mapping, reverse_mapping); else just the forward_mapping.

    """
    forward_mapping = type(
        "%sTo%s" % (from_obj.__class__.__name__, to_obj.__class__.__name__),
        (base_mapping, ),
        dict(
            from_obj=from_obj,
            to_obj=to_obj
        )
    )

    if generate_reverse:
        reverse_mapping = type(
            "%sTo%s" % (to_obj.__class__.__name__, from_obj.__class__.__name__),
            (base_mapping, ),
            dict(
                from_obj=to_obj,
                to_obj=from_obj
            )
        )

        return forward_mapping, reverse_mapping

    return forward_mapping<|MERGE_RESOLUTION|>--- conflicted
+++ resolved
@@ -318,19 +318,8 @@
         context = context or {}
         context.setdefault('_loop_idx', [])
 
-<<<<<<< HEAD
-        if isinstance(source_obj, (list, tuple, ResourceIter)):
-            def result_iter(sources):
-                context['_loop_idx'].append(0)
-                for s in sources:
-                    yield cls.apply(s, context)
-                    context['_loop_idx'][0] += 1
-                context['_loop_idx'].pop()
-            return result_iter(source_obj)
-=======
         if isinstance(source_obj, (list, tuple)) or hasattr(source_obj, '__iter__'):
             return MappingResult(source_obj, cls, context, allow_subclass)
->>>>>>> 17393e3b
         elif source_obj.__class__ is cls.from_obj:
             return cls(source_obj, context).convert()
         else:
